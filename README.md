--- conflicted
+++ resolved
@@ -49,18 +49,14 @@
 - `find_past`: Specify whether you want to find the data in the past or the ones in the market. If `True`, only historical data will be scraped. The default is `False`.
 - `page_start`: Indicate which page you want to start scraping. The default is `1`. 
 - `n_pages`: Indicate how many page you want to scrape. The default is `1`. 
-<<<<<<< HEAD
-- `min_price`: Indicate the lowest amount for the budget
-- `max_price`: Indicate the highest amount for the budget
-- `min_floor_area`: Indicate the lowest floor area
-- `max_floor_area`: Indicate the highest floor area
-=======
 - `min_price`: Indicate the lowest amount for the budget.
 - `max_price`: Indicate the highest amount for the budget.
+- `min_floor_area`: Indicate the lowest floor area.
+- `max_floor_area`: Indicate the highest floor area.
 - `days_since:`: Specify the maximum amount of days since listing date.
 - `property_type`: Specify the desired property type(s).
 - `sort`: Specify sorting.
->>>>>>> aa768985
+
 
 The scraped raw result contains following information:
 - url
